--- conflicted
+++ resolved
@@ -62,38 +62,6 @@
 # Note: Old fields DNS_RCODE, DNS_PSIDE and DNS_DO are not available anymore...
 
 # --- SIP specific fields ---
-<<<<<<< HEAD
-SIP_MSG_TYPE                   uint16        e8057id100       # SIP message type
-SIP_STATUS_CODE                uint16        e8057id101       # SIP status code
-SIP_CALL_ID                    string        e8057id102       # SIP call id
-SIP_CALLING_PARTY              string        e8057id103       # SIP from
-SIP_CALLED_PARTY               string        e8057id104       # SIP to
-SIP_VIA                        string        e8057id105       # SIP VIA
-SIP_USER_AGENT                 string        e8057id106       # SIP user agent
-SIP_REQUEST_URI                string        e8057id107       # SIP request uri
-SIP_CSEQ                       string        e8057id108       # SIP CSeq
-
-# --- Service discovery protocols (SSDP, DNS-SD) ---
-SSDP_LOCATION_PORT             uint16        e8057id900                   # service port
-SSDP_SERVER                    string        e8057id901                   # server info
-SSDP_USER_AGENT                string        e8057id902                   # list of user agents (semicolon-separated)
-SSDP_NT                        string        e8057id903                   # list of advertised service URNs (semicolon-separated)
-SSDP_ST                        string        e8057id904                   # list of queried service URNs (semicolon-separated)
-DNSSD_QUERIES                  string        e8057id905                   # list of queries for services (format: [service_instance_name;][...])
-DNSSD_RESPONSES                string        e8057id906                   # list of advertised services (format: [service_instance_name;service_port;service_target;hinfo;txt;][...])
-
-# --- HTTP elements --- (Flowmon HTTP plugin in MUNI PEN, and CESNET sdm-http(s) plugin in CESNET PEN)
-HTTP_REQUEST_METHOD_ID         uint32        e16982id500,e8057id800               # HTTP request method id
-HTTP_REQUEST_HOST              string        e16982id501,e8057id801,e8057id808    # HTTP(S) request host
-HTTP_REQUEST_URL               string        e16982id502,e8057id802               # HTTP request url
-HTTP_REQUEST_AGENT_ID          uint32        e16982id503                          # HTTP request agent id
-HTTP_REQUEST_AGENT             string        e16982id504,e8057id804               # HTTP request agent
-HTTP_REQUEST_REFERER           string        e16982id505,e8057id803               # HTTP referer
-HTTP_RESPONSE_STATUS_CODE      uint32        e16982id506,e8057id805               # HTTP response status code
-HTTP_RESPONSE_CONTENT_TYPE     string        e16982id507,e8057id806               # HTTP response content type
-HTTP_REQUEST_RANGE             bytes         e8057id821                           # HTTP range
-HTTP_RESPONSE_TIME             uint64        e8057id807,e8057id809                # HTTP(S) application response time
-=======
 VOIP_PACKET_TYPE               uint8         flowmon:voipPacketType
 SIP_CALL_ID                    string        flowmon:sipCallId
 SIP_CALLING_PARTY              string        flowmon:sipCallingParty
@@ -113,7 +81,15 @@
 RTCP_PACKETS                   uint64        flowmon:rtcpPackets
 RTCP_OCTETS                    uint64        flowmon:rtcpOctets
 RTCP_SOURCE_COUNT              uint8         flowmon:rtcpSourceCount
->>>>>>> 8eb4954e
+
+# --- Service discovery protocols (SSDP, DNS-SD) ---
+SSDP_LOCATION_PORT             uint16        e8057id900                   # service port
+SSDP_SERVER                    string        e8057id901                   # server info
+SSDP_USER_AGENT                string        e8057id902                   # list of user agents (semicolon-separated)
+SSDP_NT                        string        e8057id903                   # list of advertised service URNs (semicolon-separated)
+SSDP_ST                        string        e8057id904                   # list of queried service URNs (semicolon-separated)
+DNSSD_QUERIES                  string        e8057id905                   # list of queries for services (format: [service_instance_name;][...])
+DNSSD_RESPONSES                string        e8057id906                   # list of advertised services (format: [service_instance_name;service_port;service_target;hinfo;txt;][...])
 
 # --- HTTP elements ---
 HTTP_REQUEST_HOST              string        flowmon:httpHost
